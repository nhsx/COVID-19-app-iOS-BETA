--- conflicted
+++ resolved
@@ -266,27 +266,6 @@
                                     <view contentMode="scaleToFill" ambiguous="YES" translatesAutoresizingMaskIntoConstraints="NO" id="31h-8a-dJ8">
                                         <rect key="frame" x="0.0" y="0.0" width="414" height="624"/>
                                         <subviews>
-<<<<<<< HEAD
-                                            <view contentMode="scaleToFill" translatesAutoresizingMaskIntoConstraints="NO" id="P9b-DU-jl5" customClass="OnboardingLogoStrapline" customModule="Sonar" customModuleProvider="target">
-                                                <rect key="frame" x="0.0" y="0.0" width="354" height="44"/>
-                                                <color key="backgroundColor" white="0.0" alpha="0.0" colorSpace="custom" customColorSpace="genericGamma22GrayColorSpace"/>
-                                            </view>
-                                            <button opaque="NO" contentMode="scaleToFill" horizontalHuggingPriority="999" contentHorizontalAlignment="center" contentVerticalAlignment="center" buttonType="roundedRect" lineBreakMode="middleTruncation" translatesAutoresizingMaskIntoConstraints="NO" id="neR-wt-8CD" userLabel="Close" customClass="UnderlinedButton" customModule="Sonar" customModuleProvider="target">
-                                                <rect key="frame" x="354" y="0.0" width="44" height="44"/>
-                                                <constraints>
-                                                    <constraint firstAttribute="width" relation="greaterThanOrEqual" constant="44" id="5ry-Yv-rBk"/>
-                                                    <constraint firstAttribute="height" relation="greaterThanOrEqual" constant="44" id="KMZ-Vs-Eub"/>
-                                                </constraints>
-                                                <fontDescription key="fontDescription" style="UICTFontTextStyleBody"/>
-                                                <state key="normal" title="Close">
-                                                    <color key="titleColor" name="NHS Blue"/>
-                                                </state>
-                                                <connections>
-                                                    <action selector="didTapClose:" destination="asv-dx-knf" eventType="touchUpInside" id="nW6-3W-rtl"/>
-                                                </connections>
-                                            </button>
-=======
->>>>>>> 37a43539
                                             <stackView opaque="NO" contentMode="scaleToFill" ambiguous="YES" axis="vertical" spacing="20" translatesAutoresizingMaskIntoConstraints="NO" id="7HO-8c-Q84">
                                                 <rect key="frame" x="20" y="53" width="374" height="880"/>
                                                 <subviews>
@@ -386,13 +365,6 @@
                                         </subviews>
                                         <constraints>
                                             <constraint firstItem="7HO-8c-Q84" firstAttribute="leading" secondItem="31h-8a-dJ8" secondAttribute="leading" constant="20" id="4PI-pe-MnS"/>
-<<<<<<< HEAD
-                                            <constraint firstItem="P9b-DU-jl5" firstAttribute="top" secondItem="31h-8a-dJ8" secondAttribute="top" id="By7-2B-AL5"/>
-                                            <constraint firstItem="neR-wt-8CD" firstAttribute="top" secondItem="31h-8a-dJ8" secondAttribute="top" id="DUo-cW-pPa"/>
-                                            <constraint firstAttribute="trailing" secondItem="neR-wt-8CD" secondAttribute="trailing" constant="16" id="DYv-Ub-EaF"/>
-                                            <constraint firstItem="neR-wt-8CD" firstAttribute="leading" secondItem="P9b-DU-jl5" secondAttribute="trailing" id="Ime-qx-zHf"/>
-=======
->>>>>>> 37a43539
                                             <constraint firstAttribute="trailing" secondItem="7HO-8c-Q84" secondAttribute="trailing" constant="20" id="J0L-rs-xfK"/>
                                             <constraint firstItem="7HO-8c-Q84" firstAttribute="top" secondItem="31h-8a-dJ8" secondAttribute="top" constant="20" id="U1o-sK-WgC"/>
                                             <constraint firstAttribute="bottom" secondItem="7HO-8c-Q84" secondAttribute="bottom" constant="20" id="dkv-Xr-svk"/>
