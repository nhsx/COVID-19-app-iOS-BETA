--- conflicted
+++ resolved
@@ -8,18 +8,13 @@
 
 import UIKit
 import CoreData
-<<<<<<< HEAD
-=======
 import Firebase
->>>>>>> ad670758
 
 @UIApplicationMain
 class AppDelegate: UIResponder, UIApplicationDelegate, UNUserNotificationCenterDelegate, MessagingDelegate {
     var window: UIWindow?
 
     func application(_ application: UIApplication, didFinishLaunchingWithOptions launchOptions: [UIApplication.LaunchOptionsKey: Any]?) -> Bool {
-<<<<<<< HEAD
-=======
         FirebaseApp.configure()
         Messaging.messaging().delegate = self
         
@@ -39,7 +34,6 @@
 
         application.registerForRemoteNotifications()
         
->>>>>>> ad670758
         let rootViewController = RootViewController()
         
         window = UIWindow(frame: UIScreen.main.bounds)
@@ -47,11 +41,8 @@
         window?.makeKeyAndVisible()
         return true
     }
-<<<<<<< HEAD
-=======
     
     func messaging(_ messaging: Messaging, didReceiveRegistrationToken fcmToken: String) {
         print("fcmToken: \(fcmToken)")
     }
->>>>>>> ad670758
 }