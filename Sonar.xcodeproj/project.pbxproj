--- conflicted
+++ resolved
@@ -7,18 +7,12 @@
 	objects = {
 
 /* Begin PBXBuildFile section */
-<<<<<<< HEAD
-=======
 		0901D7732490106E008BD048 /* GoogleService-Info.plist in Resources */ = {isa = PBXBuildFile; fileRef = F618A563245C682500D89517 /* GoogleService-Info.plist */; };
 		09285F9C24918885005B2A1C /* RegistrationCanaryEnvironment.swift in Sources */ = {isa = PBXBuildFile; fileRef = 09285F9B24918885005B2A1C /* RegistrationCanaryEnvironment.swift */; };
->>>>>>> ad670758
 		0963C1F62488182300EF5B68 /* generate-release-note.yml in Resources */ = {isa = PBXBuildFile; fileRef = 0963C1F12488182300EF5B68 /* generate-release-note.yml */; };
 		0963C1F82488182300EF5B68 /* ci.yml in Resources */ = {isa = PBXBuildFile; fileRef = 0963C1F32488182300EF5B68 /* ci.yml */; };
 		0963C1F92488182300EF5B68 /* deploy.yml in Resources */ = {isa = PBXBuildFile; fileRef = 0963C1F42488182300EF5B68 /* deploy.yml */; };
 		0963C1FA2488182300EF5B68 /* trigger-deploys.yml in Resources */ = {isa = PBXBuildFile; fileRef = 0963C1F52488182300EF5B68 /* trigger-deploys.yml */; };
-<<<<<<< HEAD
-		212AB3BB24926C2E0091D92D /* remove-tag.yml in Resources */ = {isa = PBXBuildFile; fileRef = 212AB3BA24926C2E0091D92D /* remove-tag.yml */; };
-=======
 		09955819248FF86300FE97DE /* Environment.swift in Sources */ = {isa = PBXBuildFile; fileRef = F618A561245C682500D89517 /* Environment.swift */; };
 		0995581A248FF8C500FE97DE /* FirebaseMessaging.framework in Frameworks */ = {isa = PBXBuildFile; fileRef = F78CEB55242B7EBF002254AD /* FirebaseMessaging.framework */; };
 		0995581C248FF8C500FE97DE /* FirebaseInstanceID.framework in Frameworks */ = {isa = PBXBuildFile; fileRef = F78CEB69242B8D3E002254AD /* FirebaseInstanceID.framework */; };
@@ -35,21 +29,12 @@
 		1377C70524A0BC3D00261001 /* LinkButton.swift in Sources */ = {isa = PBXBuildFile; fileRef = 1377C70424A0BC3D00261001 /* LinkButton.swift */; };
 		212AB3BB24926C2E0091D92D /* remove-tag.yml in Resources */ = {isa = PBXBuildFile; fileRef = 212AB3BA24926C2E0091D92D /* remove-tag.yml */; };
 		21B3D2E82429115600573061 /* CoreBluetooth.framework in Frameworks */ = {isa = PBXBuildFile; fileRef = 21B3D2E72429115600573061 /* CoreBluetooth.framework */; };
->>>>>>> ad670758
 		6FC63C31241641B8007C8BF3 /* AppDelegate.swift in Sources */ = {isa = PBXBuildFile; fileRef = 6FC63C30241641B8007C8BF3 /* AppDelegate.swift */; };
 		6FC63C38241641BA007C8BF3 /* Assets.xcassets in Resources */ = {isa = PBXBuildFile; fileRef = 6FC63C37241641BA007C8BF3 /* Assets.xcassets */; };
 		6FC63C3B241641BA007C8BF3 /* LaunchScreen.storyboard in Resources */ = {isa = PBXBuildFile; fileRef = 6FC63C39241641BA007C8BF3 /* LaunchScreen.storyboard */; };
 		8947F833245AD97A00C4F1BB /* Settings.bundle in Resources */ = {isa = PBXBuildFile; fileRef = 8947F832245AD97A00C4F1BB /* Settings.bundle */; };
 		895D9E462437458700573D4D /* AppIcon.xcassets in Resources */ = {isa = PBXBuildFile; fileRef = 895D9E452437458700573D4D /* AppIcon.xcassets */; };
 		A1E7A0592420028B0078174D /* NHS Colors.xcassets in Resources */ = {isa = PBXBuildFile; fileRef = A1E7A0582420028B0078174D /* NHS Colors.xcassets */; };
-<<<<<<< HEAD
-		DD521EB9249CD69A00F058DA /* Colors.swift in Sources */ = {isa = PBXBuildFile; fileRef = DD521EA4249CD69900F058DA /* Colors.swift */; };
-		DD521EBF249CE8A400F058DA /* RootViewController.swift in Sources */ = {isa = PBXBuildFile; fileRef = DD521EBE249CE8A400F058DA /* RootViewController.swift */; };
-		DD521EC3249CF66600F058DA /* LinkButton.swift in Sources */ = {isa = PBXBuildFile; fileRef = DD521EC2249CF66600F058DA /* LinkButton.swift */; };
-		F618A564245C682500D89517 /* Environment.swift in Sources */ = {isa = PBXBuildFile; fileRef = F618A561245C682500D89517 /* Environment.swift */; };
-		F618A566245C682500D89517 /* GoogleService-Info.plist in Resources */ = {isa = PBXBuildFile; fileRef = F618A563245C682500D89517 /* GoogleService-Info.plist */; };
-		F758B8BE242CB856003AE16D /* Localizable.strings in Resources */ = {isa = PBXBuildFile; fileRef = F758B8BD242CB856003AE16D /* Localizable.strings */; };
-=======
 		B7363DDE2468B5AB00193E04 /* PactConsumerSwift in Frameworks */ = {isa = PBXBuildFile; productRef = B7363DDD2468B5AB00193E04 /* PactConsumerSwift */; };
 		DD6B15852488072E00C1DE5E /* Colors.swift in Sources */ = {isa = PBXBuildFile; fileRef = DD6B15842488072E00C1DE5E /* Colors.swift */; };
 		F618A564245C682500D89517 /* Environment.swift in Sources */ = {isa = PBXBuildFile; fileRef = F618A561245C682500D89517 /* Environment.swift */; };
@@ -66,24 +51,41 @@
 		F78CEB71242B9305002254AD /* GoogleDataTransport.framework in Frameworks */ = {isa = PBXBuildFile; fileRef = F78CEB70242B9305002254AD /* GoogleDataTransport.framework */; };
 		F78CEB73242B937F002254AD /* nanopb.framework in Frameworks */ = {isa = PBXBuildFile; fileRef = F78CEB72242B937F002254AD /* nanopb.framework */; };
 		F7D62F2724406FC8004C32A2 /* Logging in Frameworks */ = {isa = PBXBuildFile; productRef = 89F06B2B2434A2C00074C612 /* Logging */; };
->>>>>>> ad670758
 /* End PBXBuildFile section */
+
+/* Begin PBXContainerItemProxy section */
+		214209C42422276800C7BFF3 /* PBXContainerItemProxy */ = {
+			isa = PBXContainerItemProxy;
+			containerPortal = 6FC63C25241641B8007C8BF3 /* Project object */;
+			proxyType = 1;
+			remoteGlobalIDString = 6FC63C2C241641B8007C8BF3;
+			remoteInfo = CoLocate;
+		};
+		895D9DE32437383300573D4D /* PBXContainerItemProxy */ = {
+			isa = PBXContainerItemProxy;
+			containerPortal = 6FC63C25241641B8007C8BF3 /* Project object */;
+			proxyType = 1;
+			remoteGlobalIDString = 6FC63C2C241641B8007C8BF3;
+			remoteInfo = CoLocate;
+		};
+		B7363DD82468B35700193E04 /* PBXContainerItemProxy */ = {
+			isa = PBXContainerItemProxy;
+			containerPortal = 6FC63C25241641B8007C8BF3 /* Project object */;
+			proxyType = 1;
+			remoteGlobalIDString = 6FC63C2C241641B8007C8BF3;
+			remoteInfo = Sonar;
+		};
+/* End PBXContainerItemProxy section */
 
 /* Begin PBXFileReference section */
 		068B8ABB245C11C0000EAB4C /* clean-artifacts.yml */ = {isa = PBXFileReference; lastKnownFileType = text.yaml; path = "clean-artifacts.yml"; sourceTree = "<group>"; };
 		09285F9B24918885005B2A1C /* RegistrationCanaryEnvironment.swift */ = {isa = PBXFileReference; lastKnownFileType = sourcecode.swift; path = RegistrationCanaryEnvironment.swift; sourceTree = "<group>"; };
-<<<<<<< HEAD
-=======
 		0935CCE7248FE22D0008E868 /* .app */ = {isa = PBXFileReference; explicitFileType = wrapper.application; includeInIndex = 0; path = .app; sourceTree = BUILT_PRODUCTS_DIR; };
->>>>>>> ad670758
 		0963C1F12488182300EF5B68 /* generate-release-note.yml */ = {isa = PBXFileReference; fileEncoding = 4; lastKnownFileType = text.yaml; path = "generate-release-note.yml"; sourceTree = "<group>"; };
 		0963C1F22488182300EF5B68 /* remove-support.yml */ = {isa = PBXFileReference; fileEncoding = 4; lastKnownFileType = text.yaml; path = "remove-support.yml"; sourceTree = "<group>"; };
 		0963C1F32488182300EF5B68 /* ci.yml */ = {isa = PBXFileReference; fileEncoding = 4; lastKnownFileType = text.yaml; path = ci.yml; sourceTree = "<group>"; };
 		0963C1F42488182300EF5B68 /* deploy.yml */ = {isa = PBXFileReference; fileEncoding = 4; lastKnownFileType = text.yaml; path = deploy.yml; sourceTree = "<group>"; };
 		0963C1F52488182300EF5B68 /* trigger-deploys.yml */ = {isa = PBXFileReference; fileEncoding = 4; lastKnownFileType = text.yaml; path = "trigger-deploys.yml"; sourceTree = "<group>"; };
-<<<<<<< HEAD
-		212AB3BA24926C2E0091D92D /* remove-tag.yml */ = {isa = PBXFileReference; lastKnownFileType = text.yaml; path = "remove-tag.yml"; sourceTree = "<group>"; };
-=======
 		0997D055243BDEEC0067346C /* RootViewController.swift */ = {isa = PBXFileReference; lastKnownFileType = sourcecode.swift; path = RootViewController.swift; sourceTree = "<group>"; };
 		1376F7D8247EA44E00524CEE /* 4_negative_test.apns */ = {isa = PBXFileReference; lastKnownFileType = text; path = 4_negative_test.apns; sourceTree = "<group>"; };
 		1377C70424A0BC3D00261001 /* LinkButton.swift */ = {isa = PBXFileReference; lastKnownFileType = sourcecode.swift; path = LinkButton.swift; sourceTree = "<group>"; };
@@ -91,7 +93,6 @@
 		212AB3BA24926C2E0091D92D /* remove-tag.yml */ = {isa = PBXFileReference; lastKnownFileType = text.yaml; path = "remove-tag.yml"; sourceTree = "<group>"; };
 		214209BF2422276800C7BFF3 /* .xctest */ = {isa = PBXFileReference; explicitFileType = wrapper.cfbundle; includeInIndex = 0; path = .xctest; sourceTree = BUILT_PRODUCTS_DIR; };
 		21B3D2E72429115600573061 /* CoreBluetooth.framework */ = {isa = PBXFileReference; lastKnownFileType = wrapper.framework; name = CoreBluetooth.framework; path = System/Library/Frameworks/CoreBluetooth.framework; sourceTree = SDKROOT; };
->>>>>>> ad670758
 		6FC63C2D241641B8007C8BF3 /* Sonar.app */ = {isa = PBXFileReference; explicitFileType = wrapper.application; includeInIndex = 0; path = Sonar.app; sourceTree = BUILT_PRODUCTS_DIR; };
 		6FC63C30241641B8007C8BF3 /* AppDelegate.swift */ = {isa = PBXFileReference; lastKnownFileType = sourcecode.swift; path = AppDelegate.swift; sourceTree = "<group>"; };
 		6FC63C37241641BA007C8BF3 /* Assets.xcassets */ = {isa = PBXFileReference; lastKnownFileType = folder.assetcatalog; path = Assets.xcassets; sourceTree = "<group>"; };
@@ -100,40 +101,26 @@
 		89388B8C2435E370009D60CF /* Debug.xcconfig */ = {isa = PBXFileReference; lastKnownFileType = text.xcconfig; path = Debug.xcconfig; sourceTree = "<group>"; };
 		89388B8E2435E673009D60CF /* Release.xcconfig */ = {isa = PBXFileReference; lastKnownFileType = text.xcconfig; path = Release.xcconfig; sourceTree = "<group>"; };
 		8947F832245AD97A00C4F1BB /* Settings.bundle */ = {isa = PBXFileReference; lastKnownFileType = "wrapper.plug-in"; path = Settings.bundle; sourceTree = "<group>"; };
-<<<<<<< HEAD
-=======
 		895D9DDE2437383300573D4D /* .xctest */ = {isa = PBXFileReference; explicitFileType = wrapper.cfbundle; includeInIndex = 0; path = .xctest; sourceTree = BUILT_PRODUCTS_DIR; };
->>>>>>> ad670758
 		895D9E452437458700573D4D /* AppIcon.xcassets */ = {isa = PBXFileReference; lastKnownFileType = folder.assetcatalog; path = AppIcon.xcassets; sourceTree = "<group>"; };
 		89896E5F2435F15C00F949EA /* Base.xcconfig */ = {isa = PBXFileReference; lastKnownFileType = text.xcconfig; path = Base.xcconfig; sourceTree = "<group>"; };
 		898BA15B2435E28E00EBD35D /* Project.xcconfig */ = {isa = PBXFileReference; lastKnownFileType = text.xcconfig; path = Project.xcconfig; sourceTree = "<group>"; };
 		A1E7A0582420028B0078174D /* NHS Colors.xcassets */ = {isa = PBXFileReference; lastKnownFileType = folder.assetcatalog; path = "NHS Colors.xcassets"; sourceTree = "<group>"; };
-<<<<<<< HEAD
-		DD521EA4249CD69900F058DA /* Colors.swift */ = {isa = PBXFileReference; fileEncoding = 4; lastKnownFileType = sourcecode.swift; path = Colors.swift; sourceTree = "<group>"; };
-		DD521EBE249CE8A400F058DA /* RootViewController.swift */ = {isa = PBXFileReference; lastKnownFileType = sourcecode.swift; path = RootViewController.swift; sourceTree = "<group>"; };
-		DD521EC2249CF66600F058DA /* LinkButton.swift */ = {isa = PBXFileReference; fileEncoding = 4; lastKnownFileType = sourcecode.swift; path = LinkButton.swift; sourceTree = "<group>"; };
-=======
 		B7363DD32468B35700193E04 /* .xctest */ = {isa = PBXFileReference; explicitFileType = wrapper.cfbundle; includeInIndex = 0; path = .xctest; sourceTree = BUILT_PRODUCTS_DIR; };
 		DD46B0D4247FC57400FB3B87 /* 2_exposure.apns */ = {isa = PBXFileReference; fileEncoding = 4; lastKnownFileType = text; path = 2_exposure.apns; sourceTree = "<group>"; };
 		DD6B15842488072E00C1DE5E /* Colors.swift */ = {isa = PBXFileReference; lastKnownFileType = sourcecode.swift; path = Colors.swift; sourceTree = "<group>"; };
->>>>>>> ad670758
 		F60497602451FA42002B8503 /* Environment.swift.erb */ = {isa = PBXFileReference; lastKnownFileType = text; path = Environment.swift.erb; sourceTree = "<group>"; };
 		F604976224521574002B8503 /* Sonar.xcconfig.sample */ = {isa = PBXFileReference; fileEncoding = 4; lastKnownFileType = text; path = Sonar.xcconfig.sample; sourceTree = "<group>"; };
 		F6049764245215A3002B8503 /* environment.json */ = {isa = PBXFileReference; fileEncoding = 4; lastKnownFileType = text.json; path = environment.json; sourceTree = "<group>"; };
 		F618A561245C682500D89517 /* Environment.swift */ = {isa = PBXFileReference; fileEncoding = 4; lastKnownFileType = sourcecode.swift; path = Environment.swift; sourceTree = "<group>"; };
 		F618A562245C682500D89517 /* Sonar.xcconfig */ = {isa = PBXFileReference; fileEncoding = 4; lastKnownFileType = text.xcconfig; path = Sonar.xcconfig; sourceTree = "<group>"; };
 		F618A563245C682500D89517 /* GoogleService-Info.plist */ = {isa = PBXFileReference; fileEncoding = 4; lastKnownFileType = text.plist.xml; path = "GoogleService-Info.plist"; sourceTree = "<group>"; };
-<<<<<<< HEAD
-=======
 		F680E702245F7E0800EA6135 /* 1_activation_code.apns */ = {isa = PBXFileReference; fileEncoding = 4; lastKnownFileType = text; path = 1_activation_code.apns; sourceTree = "<group>"; };
->>>>>>> ad670758
 		F68D8FE324476F0B008BAAAA /* beta.xcconfig */ = {isa = PBXFileReference; lastKnownFileType = text.xcconfig; path = beta.xcconfig; sourceTree = "<group>"; };
 		F68D8FE424477031008BAAAA /* production.xcconfig */ = {isa = PBXFileReference; fileEncoding = 4; lastKnownFileType = text.xcconfig; path = production.xcconfig; sourceTree = "<group>"; };
 		F68D8FE524477031008BAAAA /* internal.xcconfig */ = {isa = PBXFileReference; fileEncoding = 4; lastKnownFileType = text.xcconfig; path = internal.xcconfig; sourceTree = "<group>"; };
 		F6CA2818242E41F700F8DC55 /* README.md */ = {isa = PBXFileReference; fileEncoding = 4; lastKnownFileType = net.daringfireball.markdown; path = README.md; sourceTree = "<group>"; };
 		F758B8BD242CB856003AE16D /* Localizable.strings */ = {isa = PBXFileReference; fileEncoding = 4; lastKnownFileType = text.plist.strings; path = Localizable.strings; sourceTree = "<group>"; };
-<<<<<<< HEAD
-=======
 		F78CEB53242B7E18002254AD /* Sonar-Bridging-Header.h */ = {isa = PBXFileReference; lastKnownFileType = sourcecode.c.h; path = "Sonar-Bridging-Header.h"; sourceTree = "<group>"; };
 		F78CEB55242B7EBF002254AD /* FirebaseMessaging.framework */ = {isa = PBXFileReference; lastKnownFileType = wrapper.framework; name = FirebaseMessaging.framework; path = Frameworks/FirebaseMessaging.framework; sourceTree = "<group>"; };
 		F78CEB56242B7EBF002254AD /* FirebaseCoreDiagnostics.framework */ = {isa = PBXFileReference; lastKnownFileType = wrapper.framework; name = FirebaseCoreDiagnostics.framework; path = Frameworks/FirebaseCoreDiagnostics.framework; sourceTree = "<group>"; };
@@ -147,15 +134,66 @@
 		F78CEB6E242B92CF002254AD /* GoogleUtilities.framework */ = {isa = PBXFileReference; lastKnownFileType = wrapper.framework; name = GoogleUtilities.framework; path = Frameworks/GoogleUtilities.framework; sourceTree = "<group>"; };
 		F78CEB70242B9305002254AD /* GoogleDataTransport.framework */ = {isa = PBXFileReference; lastKnownFileType = wrapper.framework; name = GoogleDataTransport.framework; path = Frameworks/GoogleDataTransport.framework; sourceTree = "<group>"; };
 		F78CEB72242B937F002254AD /* nanopb.framework */ = {isa = PBXFileReference; lastKnownFileType = wrapper.framework; name = nanopb.framework; path = Frameworks/nanopb.framework; sourceTree = "<group>"; };
->>>>>>> ad670758
 		F78CEB74242BAC83002254AD /* Sonar.entitlements */ = {isa = PBXFileReference; lastKnownFileType = text.plist.entitlements; path = Sonar.entitlements; sourceTree = "<group>"; };
 /* End PBXFileReference section */
 
 /* Begin PBXFrameworksBuildPhase section */
+		0935CCE4248FE22D0008E868 /* Frameworks */ = {
+			isa = PBXFrameworksBuildPhase;
+			buildActionMask = 2147483647;
+			files = (
+				09955822248FF8C500FE97DE /* FirebaseCore.framework in Frameworks */,
+				09955820248FF8C500FE97DE /* FirebaseCoreDiagnostics.framework in Frameworks */,
+				0995581E248FF8C500FE97DE /* FirebaseInstallations.framework in Frameworks */,
+				0995581C248FF8C500FE97DE /* FirebaseInstanceID.framework in Frameworks */,
+				0995581A248FF8C500FE97DE /* FirebaseMessaging.framework in Frameworks */,
+				0995582A248FF8C500FE97DE /* GoogleDataTransport.framework in Frameworks */,
+				09955828248FF8C500FE97DE /* GoogleUtilities.framework in Frameworks */,
+				09955830248FF8F500FE97DE /* Logging in Frameworks */,
+				09955826248FF8C500FE97DE /* nanopb.framework in Frameworks */,
+				0995582D248FF8ED00FE97DE /* PromisesObjC.framework in Frameworks */,
+				09955824248FF8C500FE97DE /* Protobuf.framework in Frameworks */,
+			);
+			runOnlyForDeploymentPostprocessing = 0;
+		};
+		214209BC2422276800C7BFF3 /* Frameworks */ = {
+			isa = PBXFrameworksBuildPhase;
+			buildActionMask = 2147483647;
+			files = (
+			);
+			runOnlyForDeploymentPostprocessing = 0;
+		};
 		6FC63C2A241641B8007C8BF3 /* Frameworks */ = {
 			isa = PBXFrameworksBuildPhase;
 			buildActionMask = 2147483647;
 			files = (
+				F78CEB5D242B7EC0002254AD /* PromisesObjC.framework in Frameworks */,
+				F78CEB5C242B7EC0002254AD /* FirebaseCore.framework in Frameworks */,
+				F78CEB71242B9305002254AD /* GoogleDataTransport.framework in Frameworks */,
+				F78CEB5B242B7EC0002254AD /* FirebaseCoreDiagnostics.framework in Frameworks */,
+				F78CEB6A242B8D3F002254AD /* FirebaseInstanceID.framework in Frameworks */,
+				F78CEB6C242B8D84002254AD /* FirebaseInstallations.framework in Frameworks */,
+				F7D62F2724406FC8004C32A2 /* Logging in Frameworks */,
+				F78CEB5A242B7EC0002254AD /* FirebaseMessaging.framework in Frameworks */,
+				21B3D2E82429115600573061 /* CoreBluetooth.framework in Frameworks */,
+				F78CEB6F242B92CF002254AD /* GoogleUtilities.framework in Frameworks */,
+				F78CEB73242B937F002254AD /* nanopb.framework in Frameworks */,
+				F78CEB5E242B7EC0002254AD /* Protobuf.framework in Frameworks */,
+			);
+			runOnlyForDeploymentPostprocessing = 0;
+		};
+		895D9DDB2437383300573D4D /* Frameworks */ = {
+			isa = PBXFrameworksBuildPhase;
+			buildActionMask = 2147483647;
+			files = (
+			);
+			runOnlyForDeploymentPostprocessing = 0;
+		};
+		B7363DD02468B35700193E04 /* Frameworks */ = {
+			isa = PBXFrameworksBuildPhase;
+			buildActionMask = 2147483647;
+			files = (
+				B7363DDE2468B5AB00193E04 /* PactConsumerSwift in Frameworks */,
 			);
 			runOnlyForDeploymentPostprocessing = 0;
 		};
@@ -184,8 +222,6 @@
 			path = workflows;
 			sourceTree = "<group>";
 		};
-<<<<<<< HEAD
-=======
 		214209B72422155200C7BFF3 /* Appearance */ = {
 			isa = PBXGroup;
 			children = (
@@ -212,7 +248,6 @@
 			name = Frameworks;
 			sourceTree = "<group>";
 		};
->>>>>>> ad670758
 		6FC63C24241641B8007C8BF3 = {
 			isa = PBXGroup;
 			children = (
@@ -220,11 +255,10 @@
 				068B8AB7245C11C0000EAB4C /* .github */,
 				F618A560245C682500D89517 /* .secret */,
 				898BA15A2435E26C00EBD35D /* Configurations */,
+				F680E700245F7E0800EA6135 /* Example Notifications */,
+				F78CEB63242B809B002254AD /* Firebase */,
 				6FC63C2F241641B8007C8BF3 /* Sonar */,
-<<<<<<< HEAD
-=======
 				21B3D2E62429115600573061 /* Frameworks */,
->>>>>>> ad670758
 				6FC63C2E241641B8007C8BF3 /* Products */,
 			);
 			sourceTree = "<group>";
@@ -233,13 +267,10 @@
 			isa = PBXGroup;
 			children = (
 				6FC63C2D241641B8007C8BF3 /* Sonar.app */,
-<<<<<<< HEAD
-=======
 				214209BF2422276800C7BFF3 /* .xctest */,
 				895D9DDE2437383300573D4D /* .xctest */,
 				B7363DD32468B35700193E04 /* .xctest */,
 				0935CCE7248FE22D0008E868 /* .app */,
->>>>>>> ad670758
 			);
 			name = Products;
 			sourceTree = "<group>";
@@ -247,19 +278,7 @@
 		6FC63C2F241641B8007C8BF3 /* Sonar */ = {
 			isa = PBXGroup;
 			children = (
-				DD521E93249CD69900F058DA /* Appearance */,
 				F78CEB74242BAC83002254AD /* Sonar.entitlements */,
-<<<<<<< HEAD
-				6FC63C3C241641BA007C8BF3 /* Info.plist */,
-				6FC63C30241641B8007C8BF3 /* AppDelegate.swift */,
-				DD521EBE249CE8A400F058DA /* RootViewController.swift */,
-				DD521EC2249CF66600F058DA /* LinkButton.swift */,
-				6FC63C37241641BA007C8BF3 /* Assets.xcassets */,
-				A1E7A0582420028B0078174D /* NHS Colors.xcassets */,
-				89896E5F2435F15C00F949EA /* Base.xcconfig */,
-				F68D8FD424476846008BAAAA /* Environments */,
-				6FC63C39241641BA007C8BF3 /* LaunchScreen.storyboard */,
-=======
 				6FC63C39241641BA007C8BF3 /* LaunchScreen.storyboard */,
 				F78CEB53242B7E18002254AD /* Sonar-Bridging-Header.h */,
 				6FC63C3C241641BA007C8BF3 /* Info.plist */,
@@ -271,7 +290,6 @@
 				89896E5F2435F15C00F949EA /* Base.xcconfig */,
 				214209B72422155200C7BFF3 /* Appearance */,
 				F68D8FD424476846008BAAAA /* Environments */,
->>>>>>> ad670758
 				F758B8BC242CB83B003AE16D /* Resources */,
 			);
 			path = Sonar;
@@ -287,17 +305,6 @@
 			path = Configurations;
 			sourceTree = "<group>";
 		};
-<<<<<<< HEAD
-		DD521E93249CD69900F058DA /* Appearance */ = {
-			isa = PBXGroup;
-			children = (
-				DD521EA4249CD69900F058DA /* Colors.swift */,
-			);
-			path = Appearance;
-			sourceTree = "<group>";
-		};
-=======
->>>>>>> ad670758
 		F618A560245C682500D89517 /* .secret */ = {
 			isa = PBXGroup;
 			children = (
@@ -309,8 +316,6 @@
 			path = .secret;
 			sourceTree = "<group>";
 		};
-<<<<<<< HEAD
-=======
 		F680E700245F7E0800EA6135 /* Example Notifications */ = {
 			isa = PBXGroup;
 			children = (
@@ -322,7 +327,6 @@
 			path = "Example Notifications";
 			sourceTree = "<group>";
 		};
->>>>>>> ad670758
 		F68D8FD424476846008BAAAA /* Environments */ = {
 			isa = PBXGroup;
 			children = (
@@ -346,11 +350,6 @@
 			path = Resources;
 			sourceTree = "<group>";
 		};
-<<<<<<< HEAD
-/* End PBXGroup section */
-
-/* Begin PBXNativeTarget section */
-=======
 		F78CEB63242B809B002254AD /* Firebase */ = {
 			isa = PBXGroup;
 			children = (
@@ -403,7 +402,6 @@
 			productReference = 214209BF2422276800C7BFF3 /* .xctest */;
 			productType = "com.apple.product-type.bundle.unit-test";
 		};
->>>>>>> ad670758
 		6FC63C2C241641B8007C8BF3 /* Sonar */ = {
 			isa = PBXNativeTarget;
 			buildConfigurationList = 6FC63C3F241641BA007C8BF3 /* Build configuration list for PBXNativeTarget "Sonar" */;
@@ -419,13 +417,12 @@
 			);
 			name = Sonar;
 			packageProductDependencies = (
+				89F06B2B2434A2C00074C612 /* Logging */,
 			);
 			productName = CoLocate;
 			productReference = 6FC63C2D241641B8007C8BF3 /* Sonar.app */;
 			productType = "com.apple.product-type.application";
 		};
-<<<<<<< HEAD
-=======
 		895D9DDD2437383300573D4D /* SonarUITests */ = {
 			isa = PBXNativeTarget;
 			buildConfigurationList = 895D9DE72437383300573D4D /* Build configuration list for PBXNativeTarget "SonarUITests" */;
@@ -465,7 +462,6 @@
 			productReference = B7363DD32468B35700193E04 /* .xctest */;
 			productType = "com.apple.product-type.bundle.unit-test";
 		};
->>>>>>> ad670758
 /* End PBXNativeTarget section */
 
 /* Begin PBXProject section */
@@ -476,9 +472,26 @@
 				LastUpgradeCheck = 1140;
 				ORGANIZATIONNAME = NHSX;
 				TargetAttributes = {
+					0935CCE6248FE22D0008E868 = {
+						CreatedOnToolsVersion = 11.4;
+					};
+					214209BE2422276800C7BFF3 = {
+						CreatedOnToolsVersion = 11.3.1;
+						ProvisioningStyle = Automatic;
+						TestTargetID = 6FC63C2C241641B8007C8BF3;
+					};
 					6FC63C2C241641B8007C8BF3 = {
 						CreatedOnToolsVersion = 10.1;
 						LastSwiftMigration = 1130;
+					};
+					895D9DDD2437383300573D4D = {
+						CreatedOnToolsVersion = 11.4;
+						TestTargetID = 6FC63C2C241641B8007C8BF3;
+					};
+					B7363DD22468B35700193E04 = {
+						CreatedOnToolsVersion = 11.4.1;
+						LastSwiftMigration = 1140;
+						TestTargetID = 6FC63C2C241641B8007C8BF3;
 					};
 				};
 			};
@@ -500,13 +513,15 @@
 			projectRoot = "";
 			targets = (
 				6FC63C2C241641B8007C8BF3 /* Sonar */,
+				214209BE2422276800C7BFF3 /* SonarTests */,
+				895D9DDD2437383300573D4D /* SonarUITests */,
+				B7363DD22468B35700193E04 /* SonarPactTests */,
+				0935CCE6248FE22D0008E868 /* RegistrationCanary */,
 			);
 		};
 /* End PBXProject section */
 
 /* Begin PBXResourcesBuildPhase section */
-<<<<<<< HEAD
-=======
 		0935CCE5248FE22D0008E868 /* Resources */ = {
 			isa = PBXResourcesBuildPhase;
 			buildActionMask = 2147483647;
@@ -522,7 +537,6 @@
 			);
 			runOnlyForDeploymentPostprocessing = 0;
 		};
->>>>>>> ad670758
 		6FC63C2B241641B8007C8BF3 /* Resources */ = {
 			isa = PBXResourcesBuildPhase;
 			buildActionMask = 2147483647;
@@ -539,8 +553,6 @@
 				895D9E462437458700573D4D /* AppIcon.xcassets in Resources */,
 				0963C1FA2488182300EF5B68 /* trigger-deploys.yml in Resources */,
 				0963C1F92488182300EF5B68 /* deploy.yml in Resources */,
-<<<<<<< HEAD
-=======
 			);
 			runOnlyForDeploymentPostprocessing = 0;
 		};
@@ -555,7 +567,6 @@
 			isa = PBXResourcesBuildPhase;
 			buildActionMask = 2147483647;
 			files = (
->>>>>>> ad670758
 			);
 			runOnlyForDeploymentPostprocessing = 0;
 		};
@@ -581,11 +592,50 @@
 			shellScript = "bash \"$PROJECT_DIR/bin/embed_build_info\"\n";
 			showEnvVarsInLog = 0;
 		};
+		F6201F0824997B600005EE9B /* Generate Input File List for MoreStatusStateMachineTests */ = {
+			isa = PBXShellScriptBuildPhase;
+			buildActionMask = 2147483647;
+			files = (
+			);
+			inputFileListPaths = (
+			);
+			inputPaths = (
+			);
+			name = "Generate Input File List for MoreStatusStateMachineTests";
+			outputFileListPaths = (
+			);
+			outputPaths = (
+				"$(SRCROOT)/SonarTests/Status/Generated/Tests/scenarios.xcfilelist",
+			);
+			runOnlyForDeploymentPostprocessing = 0;
+			shellPath = /usr/bin/ruby;
+			shellScript = "output = ENV.fetch(\"SCRIPT_OUTPUT_FILE_0\")\n\nscenarios = Dir[\"SonarTests/Status/Generated/Tests/*.json\"]\n\nFile.write(output, scenarios.map {|x| \"\\$(SRCROOT)/#{x}\" }.join(\"\\n\"))\n";
+		};
+		F643C2DC248FF83E0052A282 /* Generate MoreStatusStateMachineTests */ = {
+			isa = PBXShellScriptBuildPhase;
+			buildActionMask = 2147483647;
+			files = (
+			);
+			inputFileListPaths = (
+				"$(SRCROOT)/SonarTests/Status/Generated/Tests/scenarios.xcfilelist",
+			);
+			inputPaths = (
+				"$(SRCROOT)/SonarTests/Status/Generated/MoreStatusStateMachineTests.swift.gyb",
+				"$(SRCROOT)/SonarTests/Status/Generated/scenario.py",
+			);
+			name = "Generate MoreStatusStateMachineTests";
+			outputFileListPaths = (
+			);
+			outputPaths = (
+				"$(SRCROOT)/SonarTests/Status/Generated/MoreStatusStateMachineTests.swift",
+			);
+			runOnlyForDeploymentPostprocessing = 0;
+			shellPath = /bin/bash;
+			shellScript = "set -euo pipefail\n\ntemplate=$SCRIPT_INPUT_FILE_0\ninput_files=$SCRIPT_INPUT_FILE_LIST_0\noutput_file=$SCRIPT_OUTPUT_FILE_0\n\n./bin/gyb -D input_files=\"$input_files\" --line-directive \"\" -o \"$output_file\" \"$template\"\n";
+		};
 /* End PBXShellScriptBuildPhase section */
 
 /* Begin PBXSourcesBuildPhase section */
-<<<<<<< HEAD
-=======
 		0935CCE3248FE22D0008E868 /* Sources */ = {
 			isa = PBXSourcesBuildPhase;
 			buildActionMask = 2147483647;
@@ -602,18 +652,10 @@
 			);
 			runOnlyForDeploymentPostprocessing = 0;
 		};
->>>>>>> ad670758
 		6FC63C29241641B8007C8BF3 /* Sources */ = {
 			isa = PBXSourcesBuildPhase;
 			buildActionMask = 2147483647;
 			files = (
-<<<<<<< HEAD
-				F618A564245C682500D89517 /* Environment.swift in Sources */,
-				DD521EC3249CF66600F058DA /* LinkButton.swift in Sources */,
-				6FC63C31241641B8007C8BF3 /* AppDelegate.swift in Sources */,
-				DD521EB9249CD69A00F058DA /* Colors.swift in Sources */,
-				DD521EBF249CE8A400F058DA /* RootViewController.swift in Sources */,
-=======
 				DD6B15852488072E00C1DE5E /* Colors.swift in Sources */,
 				0997D056243BDEEC0067346C /* RootViewController.swift in Sources */,
 				1377C70524A0BC3D00261001 /* LinkButton.swift in Sources */,
@@ -633,11 +675,28 @@
 			isa = PBXSourcesBuildPhase;
 			buildActionMask = 2147483647;
 			files = (
->>>>>>> ad670758
 			);
 			runOnlyForDeploymentPostprocessing = 0;
 		};
 /* End PBXSourcesBuildPhase section */
+
+/* Begin PBXTargetDependency section */
+		214209C52422276800C7BFF3 /* PBXTargetDependency */ = {
+			isa = PBXTargetDependency;
+			target = 6FC63C2C241641B8007C8BF3 /* Sonar */;
+			targetProxy = 214209C42422276800C7BFF3 /* PBXContainerItemProxy */;
+		};
+		895D9DE42437383300573D4D /* PBXTargetDependency */ = {
+			isa = PBXTargetDependency;
+			target = 6FC63C2C241641B8007C8BF3 /* Sonar */;
+			targetProxy = 895D9DE32437383300573D4D /* PBXContainerItemProxy */;
+		};
+		B7363DD92468B35700193E04 /* PBXTargetDependency */ = {
+			isa = PBXTargetDependency;
+			target = 6FC63C2C241641B8007C8BF3 /* Sonar */;
+			targetProxy = B7363DD82468B35700193E04 /* PBXContainerItemProxy */;
+		};
+/* End PBXTargetDependency section */
 
 /* Begin PBXVariantGroup section */
 		6FC63C39241641BA007C8BF3 /* LaunchScreen.storyboard */ = {
@@ -651,8 +710,6 @@
 /* End PBXVariantGroup section */
 
 /* Begin XCBuildConfiguration section */
-<<<<<<< HEAD
-=======
 		0935CCF8248FE22E0008E868 /* Debug */ = {
 			isa = XCBuildConfiguration;
 			buildSettings = {
@@ -677,7 +734,6 @@
 			};
 			name = Release;
 		};
->>>>>>> ad670758
 		6FC63C3D241641BA007C8BF3 /* Debug */ = {
 			isa = XCBuildConfiguration;
 			baseConfigurationReference = 89388B8C2435E370009D60CF /* Debug.xcconfig */;
@@ -696,9 +752,6 @@
 			isa = XCBuildConfiguration;
 			baseConfigurationReference = F618A562245C682500D89517 /* Sonar.xcconfig */;
 			buildSettings = {
-				SWIFT_INSTALL_OBJC_HEADER = YES;
-				SWIFT_OBJC_BRIDGING_HEADER = "";
-				SWIFT_PRECOMPILE_BRIDGING_HEADER = NO;
 			};
 			name = Debug;
 		};
@@ -706,11 +759,6 @@
 			isa = XCBuildConfiguration;
 			baseConfigurationReference = F618A562245C682500D89517 /* Sonar.xcconfig */;
 			buildSettings = {
-<<<<<<< HEAD
-				SWIFT_INSTALL_OBJC_HEADER = YES;
-				SWIFT_OBJC_BRIDGING_HEADER = "";
-				SWIFT_PRECOMPILE_BRIDGING_HEADER = NO;
-=======
 			};
 			name = Release;
 		};
@@ -735,13 +783,30 @@
 		B7363DDC2468B35800193E04 /* Release */ = {
 			isa = XCBuildConfiguration;
 			buildSettings = {
->>>>>>> ad670758
 			};
 			name = Release;
 		};
 /* End XCBuildConfiguration section */
 
 /* Begin XCConfigurationList section */
+		0935CCFA248FE22E0008E868 /* Build configuration list for PBXNativeTarget "RegistrationCanary" */ = {
+			isa = XCConfigurationList;
+			buildConfigurations = (
+				0935CCF8248FE22E0008E868 /* Debug */,
+				0935CCF9248FE22E0008E868 /* Release */,
+			);
+			defaultConfigurationIsVisible = 0;
+			defaultConfigurationName = Release;
+		};
+		214209C62422276800C7BFF3 /* Build configuration list for PBXNativeTarget "SonarTests" */ = {
+			isa = XCConfigurationList;
+			buildConfigurations = (
+				214209C72422276800C7BFF3 /* Debug */,
+				214209C82422276800C7BFF3 /* Release */,
+			);
+			defaultConfigurationIsVisible = 0;
+			defaultConfigurationName = Release;
+		};
 		6FC63C28241641B8007C8BF3 /* Build configuration list for PBXProject "Sonar" */ = {
 			isa = XCConfigurationList;
 			buildConfigurations = (
@@ -756,6 +821,24 @@
 			buildConfigurations = (
 				6FC63C40241641BA007C8BF3 /* Debug */,
 				6FC63C41241641BA007C8BF3 /* Release */,
+			);
+			defaultConfigurationIsVisible = 0;
+			defaultConfigurationName = Release;
+		};
+		895D9DE72437383300573D4D /* Build configuration list for PBXNativeTarget "SonarUITests" */ = {
+			isa = XCConfigurationList;
+			buildConfigurations = (
+				895D9DE52437383300573D4D /* Debug */,
+				895D9DE62437383300573D4D /* Release */,
+			);
+			defaultConfigurationIsVisible = 0;
+			defaultConfigurationName = Release;
+		};
+		B7363DDA2468B35800193E04 /* Build configuration list for PBXNativeTarget "SonarPactTests" */ = {
+			isa = XCConfigurationList;
+			buildConfigurations = (
+				B7363DDB2468B35800193E04 /* Debug */,
+				B7363DDC2468B35800193E04 /* Release */,
 			);
 			defaultConfigurationIsVisible = 0;
 			defaultConfigurationName = Release;
@@ -780,6 +863,24 @@
 			};
 		};
 /* End XCRemoteSwiftPackageReference section */
+
+/* Begin XCSwiftPackageProductDependency section */
+		0995582F248FF8F500FE97DE /* Logging */ = {
+			isa = XCSwiftPackageProductDependency;
+			package = 89F06B2A2434A2C00074C612 /* XCRemoteSwiftPackageReference "swift-log" */;
+			productName = Logging;
+		};
+		89F06B2B2434A2C00074C612 /* Logging */ = {
+			isa = XCSwiftPackageProductDependency;
+			package = 89F06B2A2434A2C00074C612 /* XCRemoteSwiftPackageReference "swift-log" */;
+			productName = Logging;
+		};
+		B7363DDD2468B5AB00193E04 /* PactConsumerSwift */ = {
+			isa = XCSwiftPackageProductDependency;
+			package = B7363DCA2465461100193E04 /* XCRemoteSwiftPackageReference "pact-consumer-swift" */;
+			productName = PactConsumerSwift;
+		};
+/* End XCSwiftPackageProductDependency section */
 	};
 	rootObject = 6FC63C25241641B8007C8BF3 /* Project object */;
 }