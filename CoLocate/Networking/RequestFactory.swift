--- conflicted
+++ resolved
@@ -12,14 +12,8 @@
 struct RequestFactory {
 
     static let shared = RequestFactory(registrationStorage: SecureRegistrationStorage.shared)
-<<<<<<< HEAD
-    static let pushToken = "this should be the base64-encoded push token we get from firebase=="
-
-    static func registrationRequest() -> RegistrationRequest {
-=======
 
     static func registrationRequest(pushToken: String) -> RegistrationRequest {
->>>>>>> 00f2e601
         return RegistrationRequest(pushToken: pushToken)
     }
     
@@ -29,11 +23,6 @@
 
     private let registrationStorage: SecureRegistrationStorage
 
-<<<<<<< HEAD
-    private let registrationStorage: SecureRegistrationStorage
-
-=======
->>>>>>> 00f2e601
     init(registrationStorage: SecureRegistrationStorage) {
         self.registrationStorage = registrationStorage
     }
@@ -42,11 +31,7 @@
         let registration = try! registrationStorage.get()!
 
         let deviceId = registration.id
-<<<<<<< HEAD
-        let symmetricKey = SymmetricKey(data: registration.secretKey.data(using: .utf8)!)
-=======
         let symmetricKey = SymmetricKey(data: registration.secretKey)
->>>>>>> 00f2e601
 
         return PatchContactEventsRequest(key: symmetricKey, deviceId: deviceId, contactEvents: contactEvents)
     }
