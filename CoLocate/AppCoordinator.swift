--- conflicted
+++ resolved
@@ -35,11 +35,7 @@
             switch diagnosisService.currentDiagnosis {
             
             case .unknown:
-<<<<<<< HEAD
                 rootViewController = permissionsVC
-=======
-                rootViewController = registrationVC
->>>>>>> c0702a13
 
             case .infected:
                 rootViewController = isolateVC
